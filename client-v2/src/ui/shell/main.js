--- conflicted
+++ resolved
@@ -71,27 +71,8 @@
         return (
             <div className={ CSS }>
                 <NavBar />
-<<<<<<< HEAD
-                <ExplorerBar>
-                    <BotExplorer />
-                    <AssetExplorer />
-                </ExplorerBar>
-                <MultiTabs
-                    onChange={ this.handleTabChange }
-                    value={ this.state.tabValue }
-                >
-                    {
-                        this.props.documents.map(document =>
-                            <Tab key={ document.title } title={ document.title }>
-                                <Editor document={ document } />
-                            </Tab>
-                        )
-                    }
-                </MultiTabs>
-=======
                 <ExplorerBar />
                 <MDI />
->>>>>>> 14c897f3
             </div>
         );
     }
