import React from 'react';
import { connect } from 'react-redux';

<<<<<<< HEAD

export default props => <span>{ props.document.title || "unnamedCard" }</span>
=======
export default props => <span>My card</span>
>>>>>>> 8eece5dd

// TODO: connect it, read from props and find title from store.cards<|MERGE_RESOLUTION|>--- conflicted
+++ resolved
@@ -1,11 +1,6 @@
 import React from 'react';
 import { connect } from 'react-redux';
 
-<<<<<<< HEAD
-
-export default props => <span>{ props.document.title || "unnamedCard" }</span>
-=======
 export default props => <span>My card</span>
->>>>>>> 8eece5dd
 
 // TODO: connect it, read from props and find title from store.cards