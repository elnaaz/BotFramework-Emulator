--- conflicted
+++ resolved
@@ -4,23 +4,15 @@
 import BotTab from './botTab';
 import CardTab from './cardTab';
 import ConversationTab from './conversationTab';
-<<<<<<< HEAD
-=======
 import TestBedTab from './testBedTab';
->>>>>>> 4b634d64
 
 export default props =>
     props.document.contentType === constants.ContentType_BotChat ?
         <BotTab botId={ props.document.documentId } />
     : props.document.contentType === constants.ContentType_Card ?
         <CardTab cardId={ props.document.documentId } />
-<<<<<<< HEAD
     : props.document.contentType === constants.ContentType_Conversation ?
-        <ConversationTab conversationId={ props.document.documentId } />
-=======
-    : props.document.contentType === constants.ContentType_Converation ?
         <ConversationTab conversationId={ props.document.documentId } />
     : props.document.contentType === constants.ContentType_TestBed ?
         <TestBedTab />
->>>>>>> 4b634d64
     : false